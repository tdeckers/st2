--- conflicted
+++ resolved
@@ -20,11 +20,8 @@
 
 from st2common import log as logging
 from st2common.exceptions.apivalidation import ValueValidationException
-<<<<<<< HEAD
+from st2common.exceptions.db import StackStormDBObjectConflictError
 from st2common.exceptions.triggers import TriggerDoesNotExistException
-=======
-from st2common.exceptions.db import StackStormDBObjectConflictError
->>>>>>> 28de38b3
 from st2common.models.api.rule import RuleAPI
 from st2common.models.api.base import jsexpose
 from st2common.persistence.reactor import Rule
@@ -89,16 +86,12 @@
             LOG.exception('Validation failed for rule data=%s.', rule)
             abort(http_client.BAD_REQUEST, str(e))
             return
-<<<<<<< HEAD
         except TriggerDoesNotExistException as e:
             msg = 'Trigger %s in rule does not exist in system' % rule.trigger['type']
             LOG.exception(msg)
             abort(http_client.BAD_REQUEST, msg)
             return
-        except NotUniqueError as e:
-=======
         except StackStormDBObjectConflictError as e:
->>>>>>> 28de38b3
             LOG.warn('Rule creation of %s failed with uniqueness conflict. Exception %s',
                      rule, str(e))
             abort(http_client.CONFLICT, str(e), body={'conflict-id': e.conflict_id})
