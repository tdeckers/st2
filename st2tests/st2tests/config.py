# Licensed to the StackStorm, Inc ('StackStorm') under one or more
# contributor license agreements.  See the NOTICE file distributed with
# this work for additional information regarding copyright ownership.
# The ASF licenses this file to You under the Apache License, Version 2.0
# (the "License"); you may not use this file except in compliance with
# the License.  You may obtain a copy of the License at
#
#     http://www.apache.org/licenses/LICENSE-2.0
#
# Unless required by applicable law or agreed to in writing, software
# distributed under the License is distributed on an "AS IS" BASIS,
# WITHOUT WARRANTIES OR CONDITIONS OF ANY KIND, either express or implied.
# See the License for the specific language governing permissions and
# limitations under the License.

from oslo.config import cfg

from st2common import log as logging
import st2common.config as common_config
from st2tests.fixturesloader import get_fixtures_base_path

CONF = cfg.CONF
LOG = logging.getLogger(__name__)


def parse_args():
    _setup_config_opts()
    CONF(args=[])


def _setup_config_opts():
    cfg.CONF.reset()

    try:
        _register_config_opts()
    except Exception as e:
        print(e)
        # Some scripts register the options themselves which means registering them again will
        # cause a non-fatal exception
        return
    _override_config_opts()


def _override_config_opts():
    _override_db_opts()
    _override_common_opts()


def _register_config_opts():
    _register_common_opts()
    _register_api_opts()
    _register_auth_opts()
    _register_action_sensor_opts()
    _register_mistral_opts()
<<<<<<< HEAD
    _register_cloudslang_opts()
=======
    _register_scheduler_opts()
>>>>>>> a0e9b3d0


def _override_db_opts():
    CONF.set_override(name='db_name', override='st2-test', group='database')


def _override_common_opts():
    packs_base_path = get_fixtures_base_path()
    CONF.set_override(name='system_packs_base_path', override=packs_base_path, group='content')
    CONF.set_override(name='api_url', override='http://localhost', group='auth')


def _register_common_opts():
    try:
        common_config.register_opts(ignore_errors=True)
    except:
        LOG.exception('Common config registration failed.')


def _register_api_opts():
    api_opts = [
        cfg.ListOpt('allow_origin', default=['http://localhost:3000', 'http://dev'],
                    help='List of origins allowed'),
        cfg.IntOpt('heartbeat', default=25,
                   help='Send empty message every N seconds to keep connection open')
    ]
    _register_opts(api_opts, group='api')

    # XXX: note : template_path value only works if started from the top-level of the codebase.
    # Brittle!
    pecan_opts = [
        cfg.StrOpt('root',
                   default='st2api.controllers.root.RootController',
                   help='Pecan root controller'),
        cfg.StrOpt('template_path',
                   default='%(confdir)s/st2api/st2api/templates'),
        cfg.ListOpt('modules', default=['st2api']),
        cfg.BoolOpt('debug', default=True),
        cfg.BoolOpt('auth_enable', default=True),
        cfg.DictOpt('errors', default={404: '/error/404', '__force_dict__': True})
    ]
    _register_opts(pecan_opts, group='api_pecan')

    messaging_opts = [
        cfg.StrOpt('url', default='amqp://guest:guest@localhost:5672//',
                   help='URL of the messaging server.')
    ]
    _register_opts(messaging_opts, group='messaging')

    ssh_runner_opts = [
        cfg.StrOpt('remote_dir',
                   default='/tmp',
                   help='Location of the script on the remote filesystem.'),
        cfg.BoolOpt('allow_partial_failure',
                    default=False,
                    help='How partial success of actions run on multiple nodes should be treated.')
    ]
    _register_opts(ssh_runner_opts, group='ssh_runner')


def _register_auth_opts():
    auth_opts = [
        cfg.StrOpt('host', default='0.0.0.0'),
        cfg.IntOpt('port', default=9100),
        cfg.BoolOpt('use_ssl', default=False),
        cfg.StrOpt('mode', default='proxy'),
        cfg.StrOpt('logging', default='conf/logging.conf'),
        cfg.IntOpt('token_ttl', default=86400, help='Access token ttl in seconds.'),
        cfg.BoolOpt('debug', default=True)
    ]
    _register_opts(auth_opts, group='auth')


def _register_action_sensor_opts():
    action_sensor_opts = [
        cfg.BoolOpt('enable', default=True,
                    help='Whether to enable or disable the ability ' +
                         'to post a trigger on action.'),
        cfg.StrOpt('triggers_base_url', default='http://localhost:9101/v1/triggertypes/',
                   help='URL for action sensor to post TriggerType.'),
        cfg.IntOpt('request_timeout', default=1,
                   help='Timeout value of all httprequests made by action sensor.'),
        cfg.IntOpt('max_attempts', default=10,
                   help='No. of times to retry registration.'),
        cfg.IntOpt('retry_wait', default=1,
                   help='Amount of time to wait prior to retrying a request.')
    ]
    _register_opts(action_sensor_opts, group='action_sensor')


def _register_mistral_opts():
    mistral_opts = [
        cfg.StrOpt('v2_base_url', default='http://localhost:8989/v2',
                   help='Mistral v2 API server root endpoint.'),
        cfg.IntOpt('max_attempts', default=2),
        cfg.IntOpt('retry_wait', default=1)
    ]
    _register_opts(mistral_opts, group='mistral')


<<<<<<< HEAD
def _register_cloudslang_opts():
    cloudslang_opts = [
        cfg.StrOpt('home_dir', default='/opt/cslang',
                   help='CloudSlang home directory.')
    ]
    _register_opts(cloudslang_opts, group='cloudslang')
=======
def _register_scheduler_opts():
    scheduler_opts = [
        cfg.IntOpt('delayed_execution_recovery', default=600,
                   help='The time in seconds to wait before recovering delayed action executions.'),
        cfg.IntOpt('rescheduling_interval', default=300,
                   help='The frequency for rescheduling action executions.')
    ]
    _register_opts(scheduler_opts, group='scheduler')
>>>>>>> a0e9b3d0


def _register_opts(opts, group=None):
    CONF.register_opts(opts, group)<|MERGE_RESOLUTION|>--- conflicted
+++ resolved
@@ -52,11 +52,8 @@
     _register_auth_opts()
     _register_action_sensor_opts()
     _register_mistral_opts()
-<<<<<<< HEAD
     _register_cloudslang_opts()
-=======
     _register_scheduler_opts()
->>>>>>> a0e9b3d0
 
 
 def _override_db_opts():
@@ -157,14 +154,14 @@
     _register_opts(mistral_opts, group='mistral')
 
 
-<<<<<<< HEAD
 def _register_cloudslang_opts():
     cloudslang_opts = [
         cfg.StrOpt('home_dir', default='/opt/cslang',
                    help='CloudSlang home directory.')
     ]
     _register_opts(cloudslang_opts, group='cloudslang')
-=======
+
+
 def _register_scheduler_opts():
     scheduler_opts = [
         cfg.IntOpt('delayed_execution_recovery', default=600,
@@ -173,8 +170,6 @@
                    help='The frequency for rescheduling action executions.')
     ]
     _register_opts(scheduler_opts, group='scheduler')
->>>>>>> a0e9b3d0
-
 
 def _register_opts(opts, group=None):
     CONF.register_opts(opts, group)